--- conflicted
+++ resolved
@@ -1,8 +1,5 @@
 ﻿using System;
-<<<<<<< HEAD
 using Microsoft.AspNetCore.Http;
-=======
->>>>>>> 8fff0d8e
 using Microsoft.Extensions.DependencyInjection;
 using Moq;
 using MvvmBlazor.Components;
@@ -14,53 +11,17 @@
     public class DependencyResolverTests
     {
         [Fact]
-<<<<<<< HEAD
-        public void GetService_GetsServiceFromHttpContext()
+        public void GetService_GetsServiceFromProvider()
         {
             var scope = new Mock<IServiceScope>();
             var scopeFactory = new Mock<IServiceScopeFactory>();
             var serviceProvider = new Mock<IServiceProvider>();
             var contextAccessor = new Mock<IHttpContextAccessor>();
-            var httpContext = new Mock<HttpContext>();
-            serviceProvider.Setup(x => x.GetService(typeof(object))).Returns(new object()).Verifiable();
-            contextAccessor.SetupGet(x => x.HttpContext).Returns(httpContext.Object);
-            httpContext.SetupGet(x => x.RequestServices).Returns(serviceProvider.Object);
-
-            var resolver = new DependencyResolver(serviceProvider.Object, contextAccessor.Object);
-            var res = resolver.GetService<object>();
-            res.ShouldNotBeNull();
-
-            serviceProvider.Verify();
-            contextAccessor.VerifyGet(x => x.HttpContext);
-            httpContext.VerifyGet(x => x.RequestServices);
-
-            contextAccessor.VerifyNoOtherCalls();
-            serviceProvider.VerifyNoOtherCalls();
-            scopeFactory.VerifyNoOtherCalls();
-            scope.VerifyNoOtherCalls();
-        }
-
-        [Fact]
-=======
->>>>>>> 8fff0d8e
-        public void GetService_GetsServiceFromProvider()
-        {
-            var scope = new Mock<IServiceScope>();
-            var scopeFactory = new Mock<IServiceScopeFactory>();
-            var serviceProvider = new Mock<IServiceProvider>();
-<<<<<<< HEAD
-            var contextAccessor = new Mock<IHttpContextAccessor>();
             scopeFactory.Setup(x => x.CreateScope()).Returns(scope.Object).Verifiable();
             scope.SetupGet(x => x.ServiceProvider).Returns(serviceProvider.Object).Verifiable();
             serviceProvider.Setup(x => x.GetService(typeof(IServiceScopeFactory))).Returns(scopeFactory.Object)
                 .Verifiable();
-=======
-            scopeFactory.Setup(x => x.CreateScope()).Returns(scope.Object).Verifiable();
-            scope.SetupGet(x => x.ServiceProvider).Returns(serviceProvider.Object).Verifiable();
-            serviceProvider.Setup(x => x.GetService(typeof(IServiceScopeFactory))).Returns(scopeFactory.Object).Verifiable();
->>>>>>> 8fff0d8e
             serviceProvider.Setup(x => x.GetService(typeof(object))).Returns(new object()).Verifiable();
-            
 
             var resolver = new DependencyResolver(serviceProvider.Object, contextAccessor.Object);
             var res = resolver.GetService<object>();
@@ -70,13 +31,9 @@
             scopeFactory.Verify();
             scope.Verify(x => x.Dispose());
             serviceProvider.Verify();
-<<<<<<< HEAD
             contextAccessor.VerifyGet(x => x.HttpContext);
 
             contextAccessor.VerifyNoOtherCalls();
-=======
-
->>>>>>> 8fff0d8e
             serviceProvider.VerifyNoOtherCalls();
             scopeFactory.VerifyNoOtherCalls();
             scope.VerifyNoOtherCalls();
@@ -88,7 +45,6 @@
             var scope = new Mock<IServiceScope>();
             var scopeFactory = new Mock<IServiceScopeFactory>();
             var serviceProvider = new Mock<IServiceProvider>();
-<<<<<<< HEAD
             var contextAccessor = new Mock<IHttpContextAccessor>();
             var httpContext = new Mock<HttpContext>();
             serviceProvider.Setup(x => x.GetService(typeof(object))).Returns((object) null).Verifiable();
@@ -136,40 +92,16 @@
             serviceProvider.VerifyNoOtherCalls();
             scopeFactory.VerifyNoOtherCalls();
             scope.VerifyNoOtherCalls();
-=======
-            var scopeServiceProvider = new Mock<IServiceProvider>();
-            scopeFactory.Setup(x => x.CreateScope()).Returns(scope.Object).Verifiable();
-            scope.SetupGet(x => x.ServiceProvider).Returns(scopeServiceProvider.Object).Verifiable();
-            serviceProvider.Setup(x => x.GetService(typeof(IServiceScopeFactory))).Returns(scopeFactory.Object).Verifiable();
-            scopeServiceProvider.Setup(x => x.GetService(typeof(object))).Returns((object)null).Verifiable();
-
-            var resolver = new DependencyResolver(serviceProvider.Object);
-            Should.Throw<InvalidOperationException>(() => resolver.GetService<object>());
-
-            scope.Verify();
-            scopeFactory.Verify();
-            scope.Verify(x => x.Dispose());
-            serviceProvider.Verify();
-            scopeServiceProvider.Verify();
-
-            serviceProvider.VerifyNoOtherCalls();
-            scopeFactory.VerifyNoOtherCalls();
-            scope.VerifyNoOtherCalls();
->>>>>>> 8fff0d8e
             scopeServiceProvider.VerifyNoOtherCalls();
         }
 
         [Fact]
         public void ValidatesParameters()
         {
-<<<<<<< HEAD
             Should.Throw<ArgumentNullException>(() =>
                 new DependencyResolver(null, new Mock<IHttpContextAccessor>().Object));
             Should.Throw<ArgumentNullException>(() =>
                 new DependencyResolver(new Mock<IServiceProvider>().Object, null));
-=======
-            Should.Throw<ArgumentNullException>(() => new DependencyResolver(null));
->>>>>>> 8fff0d8e
         }
     }
 }